--- conflicted
+++ resolved
@@ -9,12 +9,11 @@
  * @plugin
  */
 public class PluginImpl extends Plugin {
-<<<<<<< HEAD
-=======
+    /*
     public void start() throws Exception {
         SCMS.SCMS.add(GitSCM.DescriptorImpl.DESCRIPTOR);
         RepositoryBrowsers.LIST.add(GitWeb.DESCRIPTOR);
         BuildStep.PUBLISHERS.add(GitCommitPublisher.DESCRIPTOR);
      }
->>>>>>> 3a8a8f80
+    */
 }